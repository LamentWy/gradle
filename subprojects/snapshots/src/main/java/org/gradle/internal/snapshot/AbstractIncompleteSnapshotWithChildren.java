/*
 * Copyright 2019 the original author or authors.
 *
 * Licensed under the Apache License, Version 2.0 (the "License");
 * you may not use this file except in compliance with the License.
 * You may obtain a copy of the License at
 *
 *      http://www.apache.org/licenses/LICENSE-2.0
 *
 * Unless required by applicable law or agreed to in writing, software
 * distributed under the License is distributed on an "AS IS" BASIS,
 * WITHOUT WARRANTIES OR CONDITIONS OF ANY KIND, either express or implied.
 * See the License for the specific language governing permissions and
 * limitations under the License.
 */

package org.gradle.internal.snapshot;

import com.google.common.collect.ImmutableList;

import java.util.ArrayList;
import java.util.List;
import java.util.Optional;

public abstract class AbstractIncompleteSnapshotWithChildren extends AbstractFileSystemNode {
    protected final List<? extends FileSystemNode> children;

    public AbstractIncompleteSnapshotWithChildren(String pathToParent, List<? extends FileSystemNode> children) {
        super(pathToParent);
        this.children = children;
    }

    @Override
    public Optional<FileSystemNode> invalidate(String absolutePath, int offset, CaseSensitivity caseSensitivity) {
        return SnapshotUtil.handleChildren(children, absolutePath, offset, caseSensitivity, new SnapshotUtil.ChildHandler<Optional<FileSystemNode>>() {
            @Override
            public Optional<FileSystemNode> handleNewChild(int insertBefore) {
                return Optional.of(withIncompleteChildren());
            }

            @Override
            public Optional<FileSystemNode> handleChildOfExisting(int childIndex) {
                FileSystemNode child = children.get(childIndex);
                return SnapshotUtil.invalidateSingleChild(child, absolutePath, offset, caseSensitivity)
                    .map(invalidatedChild -> withReplacedChild(childIndex, child, invalidatedChild))
                    .map(Optional::of)
                    .orElseGet(() -> {
                        if (children.size() == 1) {
                            return withAllChildrenRemoved();
                        }
                        List<FileSystemNode> merged = new ArrayList<>(children);
                        merged.remove(childIndex);
                        return Optional.of(withIncompleteChildren(getPathToParent(), merged));
                    });
            }
        });
    }

    @Override
    public FileSystemNode store(String absolutePath, int offset, CaseSensitivity caseSensitivity, MetadataSnapshot snapshot) {
        return SnapshotUtil.handleChildren(children, absolutePath, offset, caseSensitivity, new SnapshotUtil.ChildHandler<FileSystemNode>() {
            @Override
            public FileSystemNode handleNewChild(int insertBefore) {
                List<FileSystemNode> newChildren = new ArrayList<>(children);
                newChildren.add(insertBefore, snapshot.asFileSystemNode(absolutePath.substring(offset)));
                return withIncompleteChildren(getPathToParent(), newChildren);
            }

            @Override
            public FileSystemNode handleChildOfExisting(int childIndex) {
                FileSystemNode child = children.get(childIndex);
                return withReplacedChild(childIndex, child, SnapshotUtil.storeSingleChild(child, absolutePath, offset, snapshot, caseSensitivity));
            }
        });
    }

    @Override
    public FileSystemNode withPathToParent(String newPathToParent) {
        return getPathToParent().equals(newPathToParent)
            ? this
            : withIncompleteChildren(newPathToParent, children);
    }

    @Override
<<<<<<< HEAD
    public Optional<MetadataSnapshot> getSnapshot(String absolutePath, int offset) {
        return SnapshotUtil.getMetadataFromChildren(children, absolutePath, offset, Optional::empty);
=======
    protected Optional<MetadataSnapshot> getChildMetadata(String absolutePath, int offset, CaseSensitivity caseSensitivity) {
        return SnapshotUtil.getMetadataFromChildren(children, absolutePath, offset, caseSensitivity, Optional::empty);
>>>>>>> eef74014
    }

    /**
     * Returns an updated node with the same children. The list of children are
     * incomplete, even if they were complete before.
     */
    protected abstract FileSystemNode withIncompleteChildren();

    /**
     * Returns an updated node with an updated list of children.
     *
     * Caller must ensure the child list is not be mutated as the method
     * doesn't make a defensive copy.
     */
    protected abstract FileSystemNode withIncompleteChildren(String prefix, List<? extends FileSystemNode> newChildren);

    /**
     * Returns an updated node with all children removed, or {@link Optional#empty()}
     * if the node without children would contain no useful information to keep around.
     */
    protected abstract Optional<FileSystemNode> withAllChildrenRemoved();

    private FileSystemNode withReplacedChild(int childIndex, FileSystemNode childToReplace, FileSystemNode newChild) {
        if (newChild == childToReplace) {
            return AbstractIncompleteSnapshotWithChildren.this;
        }
        if (children.size() == 1) {
            return withIncompleteChildren(getPathToParent(), ImmutableList.of(newChild));
        }
        List<FileSystemNode> merged = new ArrayList<>(children);
        merged.set(childIndex, newChild);
        return withIncompleteChildren(getPathToParent(), merged);
    }
}<|MERGE_RESOLUTION|>--- conflicted
+++ resolved
@@ -82,13 +82,8 @@
     }
 
     @Override
-<<<<<<< HEAD
-    public Optional<MetadataSnapshot> getSnapshot(String absolutePath, int offset) {
-        return SnapshotUtil.getMetadataFromChildren(children, absolutePath, offset, Optional::empty);
-=======
-    protected Optional<MetadataSnapshot> getChildMetadata(String absolutePath, int offset, CaseSensitivity caseSensitivity) {
+    public Optional<MetadataSnapshot> getSnapshot(String absolutePath, int offset, CaseSensitivity caseSensitivity) {
         return SnapshotUtil.getMetadataFromChildren(children, absolutePath, offset, caseSensitivity, Optional::empty);
->>>>>>> eef74014
     }
 
     /**
